import sqlalchemy
import logging
from fastapi import APIRouter, Depends, HTTPException
from pydantic import BaseModel
from typing import List
from src.api import auth
from src import database as db
from src.utilities import BottlerManager, StateValidator

logger = logging.getLogger(__name__)

router = APIRouter(
    prefix="/bottler",
    tags=["bottler"],
    dependencies=[Depends(auth.get_api_key)],
)

class PotionInventory(BaseModel):
    potion_type: List[int]
    quantity: int

<<<<<<< HEAD

@router.post("/deliver/{order_id}", summary="Deliver Bottles", description="Process delivery of bottles.")
def post_deliver_bottles(potions_delivered: list[PotionInventory], order_id: int):
    """
    Process delivery of bottles to global_inventory.
    """
    logger.info(f"Processing delivery of bottles. Number of potions delivered: {len(potions_delivered)}.")
    logger.debug(f"Potions Delivered: {potions_delivered}")

    try:
        with db.engine.begin() as connection:
            delivered_potions_dict = {}
            ml_used = {'red_ml': 0, 'green_ml': 0, 'blue_ml': 0, 'dark_ml': 0}
            for potion in potions_delivered:
                # Normalize potion type
                potion_type_normalized = pu.Utilities.normalize_potion_type(potion.potion_type)
                potion_def = None
                potion_sku = None

                # Find matching potion SKU from potion definitions
                for sku, definition in pc.POTION_DEFINITIONS.items():
                    potion_type_def = [
                        definition.get('red_ml', 0),
                        definition.get('green_ml', 0),
                        definition.get('blue_ml', 0),
                        definition.get('dark_ml', 0)
                    ]
                    potion_type_def_normalized = pu.Utilities.normalize_potion_type(potion_type_def)
                    if potion_type_normalized == potion_type_def_normalized:
                        potion_def = definition
                        potion_sku = sku
                        break

                if not potion_def or not potion_sku:
                    logger.error(f"No matching potion found for potion_type {potion_type_normalized}")
                    raise HTTPException(status_code=400, detail=f"No matching potion found for potion_type {potion_type_normalized}")

                # Accumulate quantities of each potion SKU delivered
                delivered_potions_dict[potion_sku] = delivered_potions_dict.get(potion_sku, 0) + potion.quantity

                # Calculate ml used per color for this potion
                for color in ['red_ml', 'green_ml', 'blue_ml', 'dark_ml']:
                    ml_per_potion = potion_def.get(color, 0)
                    ml_used[color] += ml_per_potion * potion.quantity

            # Update ml inventory
            update_global_inventory_ml = """
                UPDATE temp_global_inventory
                SET
                    red_ml = red_ml - :red_ml_used,
                    green_ml = green_ml - :green_ml_used,
                    blue_ml = blue_ml - :blue_ml_used,
                    dark_ml = dark_ml - :dark_ml_used,
                    total_ml = total_ml - :total_ml_used,
                    total_potions = total_potions + :total_potions
                WHERE id = 1;
            """
            total_ml_used = sum(ml_used.values())
            total_delivered_potions = sum(delivered_potions_dict.values())
            connection.execute(sqlalchemy.text(update_global_inventory_ml), {
                'red_ml_used': ml_used['red_ml'],
                'green_ml_used': ml_used['green_ml'],
                'blue_ml_used': ml_used['blue_ml'],
                'dark_ml_used': ml_used['dark_ml'],
                'total_ml_used': total_ml_used,
                'total_potions': total_delivered_potions
            })

            logger.debug(f"Deducted ml used from global_inventory: {ml_used}")

            # Update potions inventory
            for sku, quantity in delivered_potions_dict.items():
                update_potion_query = """
                    UPDATE temp_potions
                    SET current_quantity = current_quantity + :quantity
                    WHERE sku = :sku;
                """
                result = connection.execute(sqlalchemy.text(update_potion_query), {'quantity': quantity, 'sku': sku})

                if result.rowcount == 0:
                    # If potion does not exist in potions table, insert it
                    potion_def = pc.POTION_DEFINITIONS[sku]
                    insert_potion_query = """
                        INSERT INTO temp_potions (name, sku, red_ml, green_ml, blue_ml, dark_ml, total_ml, price, current_quantity)
                        VALUES (:name, :sku, :red_ml, :green_ml, :blue_ml, :dark_ml, :total_ml, :price, :current_quantity);
                    """
                    connection.execute(sqlalchemy.text(insert_potion_query), {
                        'name': potion_def['name'],
                        'sku': sku,
                        'red_ml': potion_def.get('red_ml', 0),
                        'green_ml': potion_def.get('green_ml', 0),
                        'blue_ml': potion_def.get('blue_ml', 0),
                        'dark_ml': potion_def.get('dark_ml', 0),
                        'total_ml': potion_def.get('total_ml', 0),
                        'price': potion_def.get('price', 0),
                        'current_quantity': quantity
                    })
                    logger.debug(f"Inserted new potion {sku} with quantity {quantity} into potions inventory.")
                else:
                    logger.debug(f"Added {quantity} of {sku} to potions inventory.")

            # No need to update total_potions again here since it's already updated above

        logger.info(f"Successfully processed delivery of bottles.")

    except HTTPException as he:
        logger.error(f"HTTPException in post_deliver_bottles: {he.detail}")
        raise he
    except Exception as e:
        logger.exception(f"Unhandled exception in post_deliver_bottles: {e}")
        raise HTTPException(status_code=500, detail="Internal Server Error")

    return {"success": True}


@router.post("/plan", summary="Get Bottle Plan", description="Generates bottle plan based on global inventory.")
=======
@router.post("/plan")
>>>>>>> 86f82056
def get_bottle_plan():
    """Plan potion bottling based on current resources."""
    try:
<<<<<<< HEAD
        with db.engine.begin() as connection:
            # Get current in-game day and hour
            query_game_time = """
                SELECT in_game_day, in_game_hour
                FROM temp_in_game_time
                ORDER BY created_at DESC
                LIMIT 1;
            """
            result = connection.execute(sqlalchemy.text(query_game_time))
            row = result.mappings().fetchone()
            if row:
                current_in_game_day = row['in_game_day']
                current_in_game_hour = row['in_game_hour']
            else:
                logger.error("No in-game time found in database.")
                raise HTTPException(status_code=500, detail="No in-game time found in database.")

            # Fetch current inventory and capacities
            query = """
                SELECT gold, potion_capacity_units, ml_capacity_units, red_ml, green_ml, blue_ml, dark_ml
                FROM temp_global_inventory
                WHERE id = 1;
            """
            result = connection.execute(sqlalchemy.text(query))
            global_inventory = result.mappings().fetchone()

            if not global_inventory:
                logger.error("Global inventory record not found.")
                raise HTTPException(status_code=500, detail="Global inventory record not found.")

            gold = global_inventory['gold']
            potion_capacity_units = global_inventory['potion_capacity_units']
            ml_capacity_units = global_inventory['ml_capacity_units']
            ml_inventory = {
                'red_ml': global_inventory['red_ml'],
                'green_ml': global_inventory['green_ml'],
                'blue_ml': global_inventory['blue_ml'],
                'dark_ml': global_inventory['dark_ml'],
            }
            potion_capacity_limit = potion_capacity_units * pc.POTION_CAPACITY_PER_UNIT

            # Fetch current potion inventory
            query_potions = """
                SELECT sku, current_quantity
                FROM temp_potions;
            """
            result = connection.execute(sqlalchemy.text(query_potions))
            potions = result.mappings().all()
            potion_inventory = {row['sku']: row['current_quantity'] for row in potions}

        # Determine future in-game time (e.g., 3 ticks ahead)
        future_day, future_hour = pu.Utilities.get_future_in_game_time(
            current_in_game_day, current_in_game_hour, ticks_ahead=3
        )
        logger.info(f"Future in-game time (3 ticks ahead): {future_day}, Hour: {future_hour}")

        # Determine pricing strategy
        current_strategy = pu.PotionShopLogic.determine_pricing_strategy(
            gold=gold,
            ml_capacity_units=ml_capacity_units,
            potion_capacity_units=potion_capacity_units
        )
        logger.info(f"Determined pricing strategy: {current_strategy}")

        # Get potion priorities
        potion_priorities = pu.PotionShopLogic.get_potion_priorities(
            current_day=future_day,
            current_strategy=current_strategy,
            potion_priorities=pc.POTION_PRIORITIES
        )

        # Calculate potion bottling plan
        bottling_plan = pu.PotionShopLogic.calculate_potion_bottling_plan(
            current_strategy=current_strategy,
            potion_priorities=potion_priorities,
            potion_inventory=potion_inventory,
            potion_capacity_units=potion_capacity_units,
            ml_inventory=ml_inventory,
            ml_capacity_units=ml_capacity_units,
            gold=gold
        )

        # Prepare bottle plan
        
        bottle_plan = []
        for sku, quantity in bottling_plan.items():
            potion_def = pc.POTION_DEFINITIONS.get(sku)
            if not potion_def:
                logger.error(f"Potion definition for SKU {sku} not found.")
                continue
            potion_type = [
                potion_def.get('red_ml', 0),
                potion_def.get('green_ml', 0),
                potion_def.get('blue_ml', 0),
                potion_def.get('dark_ml', 0)
            ]
            potion_type_normalized = pu.Utilities.normalize_potion_type(potion_type)
            bottle_plan.append({
                "potion_type": potion_type_normalized,
                "quantity": quantity
            })

        logger.info(f"Generated bottle plan: {bottle_plan}")

=======
        with db.engine.begin() as conn:
            state = StateValidator.get_current_state(conn)
            priorities = BottlerManager.get_bottling_priorities(conn)
            
            available_ml = {
                'red_ml': state['red_ml'],
                'green_ml': state['green_ml'],
                'blue_ml': state['blue_ml'],
                'dark_ml': state['dark_ml']
            }
            
            available_capacity = state['max_potions'] - state['total_potions']
            
            bottling_plan = BottlerManager.calculate_possible_potions(
                priorities,
                available_ml,
                available_capacity
            )
            
            logger.debug(f"Created bottling plan with {len(bottling_plan)} potion types")
            return bottling_plan
            
    except Exception as e:
        logger.error(f"Failed to create bottling plan: {e}")
        raise HTTPException(status_code=500, detail="Failed to create bottling plan")

@router.post("/deliver/{order_id}")
def post_deliver_bottles(potions_delivered: List[PotionInventory], order_id: int):
    """Process potion bottling."""
    logger.debug(f"Processing bottling of {len(potions_delivered)} potion types")
    
    try:
        with db.engine.begin() as conn:
            state = StateValidator.get_current_state(conn)
            
            total_potions = sum(p.quantity for p in potions_delivered)
            ml_needs = {'red_ml': 0, 'green_ml': 0, 'blue_ml': 0, 'dark_ml': 0}
            
            for potion in potions_delivered:
                ml_needs['red_ml'] += potion.potion_type[0] * potion.quantity
                ml_needs['green_ml'] += potion.potion_type[1] * potion.quantity
                ml_needs['blue_ml'] += potion.potion_type[2] * potion.quantity
                ml_needs['dark_ml'] += potion.potion_type[3] * potion.quantity
            
            if state['total_potions'] + total_potions > state['max_potions']:
                raise HTTPException(status_code=400, detail="Insufficient potion capacity")
            
            if (state['red_ml'] < ml_needs['red_ml'] or
                state['green_ml'] < ml_needs['green_ml'] or
                state['blue_ml'] < ml_needs['blue_ml'] or
                state['dark_ml'] < ml_needs['dark_ml']):
                raise HTTPException(status_code=400, detail="Insufficient ML")
            
            time_id = conn.execute(
                sqlalchemy.text("""
                    SELECT game_time_id 
                    FROM current_game_time
                    ORDER BY created_at DESC 
                    LIMIT 1
                """)
            ).scalar_one()
            
            for potion in potions_delivered:
                BottlerManager.process_bottling(
                    conn,
                    potion.dict(),
                    time_id
                )
            
            logger.info(f"Successfully bottled {total_potions} potions")
            return {"success": True}
            
>>>>>>> 86f82056
    except HTTPException as he:
        raise
    except Exception as e:
        logger.error(f"Failed to process bottling: {e}")
        raise HTTPException(status_code=500, detail="Failed to process bottling")<|MERGE_RESOLUTION|>--- conflicted
+++ resolved
@@ -19,235 +19,10 @@
     potion_type: List[int]
     quantity: int
 
-<<<<<<< HEAD
-
-@router.post("/deliver/{order_id}", summary="Deliver Bottles", description="Process delivery of bottles.")
-def post_deliver_bottles(potions_delivered: list[PotionInventory], order_id: int):
-    """
-    Process delivery of bottles to global_inventory.
-    """
-    logger.info(f"Processing delivery of bottles. Number of potions delivered: {len(potions_delivered)}.")
-    logger.debug(f"Potions Delivered: {potions_delivered}")
-
-    try:
-        with db.engine.begin() as connection:
-            delivered_potions_dict = {}
-            ml_used = {'red_ml': 0, 'green_ml': 0, 'blue_ml': 0, 'dark_ml': 0}
-            for potion in potions_delivered:
-                # Normalize potion type
-                potion_type_normalized = pu.Utilities.normalize_potion_type(potion.potion_type)
-                potion_def = None
-                potion_sku = None
-
-                # Find matching potion SKU from potion definitions
-                for sku, definition in pc.POTION_DEFINITIONS.items():
-                    potion_type_def = [
-                        definition.get('red_ml', 0),
-                        definition.get('green_ml', 0),
-                        definition.get('blue_ml', 0),
-                        definition.get('dark_ml', 0)
-                    ]
-                    potion_type_def_normalized = pu.Utilities.normalize_potion_type(potion_type_def)
-                    if potion_type_normalized == potion_type_def_normalized:
-                        potion_def = definition
-                        potion_sku = sku
-                        break
-
-                if not potion_def or not potion_sku:
-                    logger.error(f"No matching potion found for potion_type {potion_type_normalized}")
-                    raise HTTPException(status_code=400, detail=f"No matching potion found for potion_type {potion_type_normalized}")
-
-                # Accumulate quantities of each potion SKU delivered
-                delivered_potions_dict[potion_sku] = delivered_potions_dict.get(potion_sku, 0) + potion.quantity
-
-                # Calculate ml used per color for this potion
-                for color in ['red_ml', 'green_ml', 'blue_ml', 'dark_ml']:
-                    ml_per_potion = potion_def.get(color, 0)
-                    ml_used[color] += ml_per_potion * potion.quantity
-
-            # Update ml inventory
-            update_global_inventory_ml = """
-                UPDATE temp_global_inventory
-                SET
-                    red_ml = red_ml - :red_ml_used,
-                    green_ml = green_ml - :green_ml_used,
-                    blue_ml = blue_ml - :blue_ml_used,
-                    dark_ml = dark_ml - :dark_ml_used,
-                    total_ml = total_ml - :total_ml_used,
-                    total_potions = total_potions + :total_potions
-                WHERE id = 1;
-            """
-            total_ml_used = sum(ml_used.values())
-            total_delivered_potions = sum(delivered_potions_dict.values())
-            connection.execute(sqlalchemy.text(update_global_inventory_ml), {
-                'red_ml_used': ml_used['red_ml'],
-                'green_ml_used': ml_used['green_ml'],
-                'blue_ml_used': ml_used['blue_ml'],
-                'dark_ml_used': ml_used['dark_ml'],
-                'total_ml_used': total_ml_used,
-                'total_potions': total_delivered_potions
-            })
-
-            logger.debug(f"Deducted ml used from global_inventory: {ml_used}")
-
-            # Update potions inventory
-            for sku, quantity in delivered_potions_dict.items():
-                update_potion_query = """
-                    UPDATE temp_potions
-                    SET current_quantity = current_quantity + :quantity
-                    WHERE sku = :sku;
-                """
-                result = connection.execute(sqlalchemy.text(update_potion_query), {'quantity': quantity, 'sku': sku})
-
-                if result.rowcount == 0:
-                    # If potion does not exist in potions table, insert it
-                    potion_def = pc.POTION_DEFINITIONS[sku]
-                    insert_potion_query = """
-                        INSERT INTO temp_potions (name, sku, red_ml, green_ml, blue_ml, dark_ml, total_ml, price, current_quantity)
-                        VALUES (:name, :sku, :red_ml, :green_ml, :blue_ml, :dark_ml, :total_ml, :price, :current_quantity);
-                    """
-                    connection.execute(sqlalchemy.text(insert_potion_query), {
-                        'name': potion_def['name'],
-                        'sku': sku,
-                        'red_ml': potion_def.get('red_ml', 0),
-                        'green_ml': potion_def.get('green_ml', 0),
-                        'blue_ml': potion_def.get('blue_ml', 0),
-                        'dark_ml': potion_def.get('dark_ml', 0),
-                        'total_ml': potion_def.get('total_ml', 0),
-                        'price': potion_def.get('price', 0),
-                        'current_quantity': quantity
-                    })
-                    logger.debug(f"Inserted new potion {sku} with quantity {quantity} into potions inventory.")
-                else:
-                    logger.debug(f"Added {quantity} of {sku} to potions inventory.")
-
-            # No need to update total_potions again here since it's already updated above
-
-        logger.info(f"Successfully processed delivery of bottles.")
-
-    except HTTPException as he:
-        logger.error(f"HTTPException in post_deliver_bottles: {he.detail}")
-        raise he
-    except Exception as e:
-        logger.exception(f"Unhandled exception in post_deliver_bottles: {e}")
-        raise HTTPException(status_code=500, detail="Internal Server Error")
-
-    return {"success": True}
-
-
-@router.post("/plan", summary="Get Bottle Plan", description="Generates bottle plan based on global inventory.")
-=======
 @router.post("/plan")
->>>>>>> 86f82056
 def get_bottle_plan():
     """Plan potion bottling based on current resources."""
     try:
-<<<<<<< HEAD
-        with db.engine.begin() as connection:
-            # Get current in-game day and hour
-            query_game_time = """
-                SELECT in_game_day, in_game_hour
-                FROM temp_in_game_time
-                ORDER BY created_at DESC
-                LIMIT 1;
-            """
-            result = connection.execute(sqlalchemy.text(query_game_time))
-            row = result.mappings().fetchone()
-            if row:
-                current_in_game_day = row['in_game_day']
-                current_in_game_hour = row['in_game_hour']
-            else:
-                logger.error("No in-game time found in database.")
-                raise HTTPException(status_code=500, detail="No in-game time found in database.")
-
-            # Fetch current inventory and capacities
-            query = """
-                SELECT gold, potion_capacity_units, ml_capacity_units, red_ml, green_ml, blue_ml, dark_ml
-                FROM temp_global_inventory
-                WHERE id = 1;
-            """
-            result = connection.execute(sqlalchemy.text(query))
-            global_inventory = result.mappings().fetchone()
-
-            if not global_inventory:
-                logger.error("Global inventory record not found.")
-                raise HTTPException(status_code=500, detail="Global inventory record not found.")
-
-            gold = global_inventory['gold']
-            potion_capacity_units = global_inventory['potion_capacity_units']
-            ml_capacity_units = global_inventory['ml_capacity_units']
-            ml_inventory = {
-                'red_ml': global_inventory['red_ml'],
-                'green_ml': global_inventory['green_ml'],
-                'blue_ml': global_inventory['blue_ml'],
-                'dark_ml': global_inventory['dark_ml'],
-            }
-            potion_capacity_limit = potion_capacity_units * pc.POTION_CAPACITY_PER_UNIT
-
-            # Fetch current potion inventory
-            query_potions = """
-                SELECT sku, current_quantity
-                FROM temp_potions;
-            """
-            result = connection.execute(sqlalchemy.text(query_potions))
-            potions = result.mappings().all()
-            potion_inventory = {row['sku']: row['current_quantity'] for row in potions}
-
-        # Determine future in-game time (e.g., 3 ticks ahead)
-        future_day, future_hour = pu.Utilities.get_future_in_game_time(
-            current_in_game_day, current_in_game_hour, ticks_ahead=3
-        )
-        logger.info(f"Future in-game time (3 ticks ahead): {future_day}, Hour: {future_hour}")
-
-        # Determine pricing strategy
-        current_strategy = pu.PotionShopLogic.determine_pricing_strategy(
-            gold=gold,
-            ml_capacity_units=ml_capacity_units,
-            potion_capacity_units=potion_capacity_units
-        )
-        logger.info(f"Determined pricing strategy: {current_strategy}")
-
-        # Get potion priorities
-        potion_priorities = pu.PotionShopLogic.get_potion_priorities(
-            current_day=future_day,
-            current_strategy=current_strategy,
-            potion_priorities=pc.POTION_PRIORITIES
-        )
-
-        # Calculate potion bottling plan
-        bottling_plan = pu.PotionShopLogic.calculate_potion_bottling_plan(
-            current_strategy=current_strategy,
-            potion_priorities=potion_priorities,
-            potion_inventory=potion_inventory,
-            potion_capacity_units=potion_capacity_units,
-            ml_inventory=ml_inventory,
-            ml_capacity_units=ml_capacity_units,
-            gold=gold
-        )
-
-        # Prepare bottle plan
-        
-        bottle_plan = []
-        for sku, quantity in bottling_plan.items():
-            potion_def = pc.POTION_DEFINITIONS.get(sku)
-            if not potion_def:
-                logger.error(f"Potion definition for SKU {sku} not found.")
-                continue
-            potion_type = [
-                potion_def.get('red_ml', 0),
-                potion_def.get('green_ml', 0),
-                potion_def.get('blue_ml', 0),
-                potion_def.get('dark_ml', 0)
-            ]
-            potion_type_normalized = pu.Utilities.normalize_potion_type(potion_type)
-            bottle_plan.append({
-                "potion_type": potion_type_normalized,
-                "quantity": quantity
-            })
-
-        logger.info(f"Generated bottle plan: {bottle_plan}")
-
-=======
         with db.engine.begin() as conn:
             state = StateValidator.get_current_state(conn)
             priorities = BottlerManager.get_bottling_priorities(conn)
@@ -320,7 +95,6 @@
             logger.info(f"Successfully bottled {total_potions} potions")
             return {"success": True}
             
->>>>>>> 86f82056
     except HTTPException as he:
         raise
     except Exception as e:
