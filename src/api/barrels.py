import sqlalchemy
import logging
import json
from fastapi import APIRouter, Depends, HTTPException
from pydantic import BaseModel
from typing import List
from src.api import auth
from src import database as db
from src.utilities import BarrelManager, StateValidator

logger = logging.getLogger(__name__)

router = APIRouter(
    prefix="/barrels",
    tags=["barrels"],
    dependencies=[Depends(auth.get_api_key)],
)

class Barrel(BaseModel):
    sku: str
    ml_per_barrel: int
    potion_type: List[int]
    price: int
    quantity: int

@router.post("/plan")
def get_wholesale_purchase_plan(wholesale_catalog: list[Barrel]):
    """Plan barrel purchases based on future needs."""
    logger.debug(f"Processing wholesale catalog with {len(wholesale_catalog)} items")
    
    try:
<<<<<<< HEAD
        with db.engine.begin() as connection:
             # Fetch current gold and ML capacity from global_inventory
            query_inventory = """
                SELECT gold, total_ml, ml_capacity_units
                FROM temp_global_inventory
                WHERE id = 1;
            """
            result = connection.execute(sqlalchemy.text(query_inventory))
            inventory = result.mappings().fetchone()

            if not inventory:
                logger.error("Global inventory record not found.")
                raise HTTPException(status_code=500, detail="Global inventory record not found.")

            current_gold = inventory['gold']
            current_total_ml = inventory['total_ml']
            ml_capacity_units = inventory['ml_capacity_units']
            ml_capacity_limit = ml_capacity_units * pc.ML_CAPACITY_PER_UNIT

            # Calculate total gold cost (should match purchase plan)
            total_gold_cost = sum(barrel.price * barrel.quantity for barrel in barrels_delivered)
            logger.debug(f"Total Gold Cost for Delivery: {total_gold_cost}")

            # Check if sufficient gold is available
            if current_gold < total_gold_cost:
                logger.error(f"Insufficient gold. Available: {current_gold}, Required: {total_gold_cost}")
                raise HTTPException(status_code=400, detail="Insufficient gold to complete purchase.")

            # Calculate total ML to add
            total_ml_to_add = sum(barrel.ml_per_barrel * barrel.quantity for barrel in barrels_delivered)
            total_ml_after_adding = current_total_ml + total_ml_to_add

            # Check if ML capacity is sufficient
            if total_ml_after_adding > ml_capacity_limit:
                logger.error(f"Insufficient ML capacity. ML Capacity Limit: {ml_capacity_limit}, Total ML After Adding: {total_ml_after_adding}")
                raise HTTPException(status_code=400, detail="Insufficient ML capacity to store delivered barrels.")

            # Aggregate ML additions per color
            ml_additions = {'red_ml': 0, 'green_ml': 0, 'blue_ml': 0, 'dark_ml': 0}

            for barrel in barrels_delivered:
                color_index = barrel.potion_type.index(1)
                color_keys = ['red_ml', 'green_ml', 'blue_ml', 'dark_ml']
                color_key = color_keys[color_index]
                ml_to_add = barrel.ml_per_barrel * barrel.quantity
                ml_additions[color_key] += ml_to_add
                logger.debug(f"Adding {ml_to_add} of {color_key} from barrel SKU {barrel.sku}")

            # Update global_inventory
            update_inventory_query = """
                UPDATE temp_global_inventory
                SET red_ml = red_ml + :red_ml,
                    green_ml = green_ml + :green_ml,
                    blue_ml = blue_ml + :blue_ml,
                    dark_ml = dark_ml + :dark_ml,
                    total_ml = total_ml + :total_ml,
                    gold = gold - :gold_spent
                WHERE id = 1;
            """
            connection.execute(
                sqlalchemy.text(update_inventory_query),
                {
                    **ml_additions,
                    "total_ml": total_ml_to_add,
                    "gold_spent": total_gold_cost
                }
=======
        with db.engine.begin() as conn:
            needs = [dict(need) for need in BarrelManager.get_ml_needs(conn)]
            state = StateValidator.get_current_state(conn)
            
            purchases = BarrelManager.plan_purchases(
                needs,
                [dict(b) for b in wholesale_catalog],
                state
>>>>>>> 86f82056
            )
            
            logger.info(f"Generated purchase plan for {len(purchases)} barrels")
            return purchases
            
    except Exception as e:
        logger.error(f"Failed to plan purchases: {e}")
        raise HTTPException(status_code=500, detail="Failed to plan purchases")

@router.post("/deliver/{order_id}")
def post_deliver_barrels(barrels_delivered: list[Barrel], order_id: int):
    """Process delivery of barrels."""
    logger.debug(f"Processing delivery of {len(barrels_delivered)} barrels")
    
    try:
<<<<<<< HEAD
        with db.engine.begin() as connection:
            # Get current in-game day and hour
            query_game_time = """
                SELECT in_game_day, in_game_hour
                FROM temp_in_game_time
                ORDER BY created_at DESC
                LIMIT 1;
            """
            result = connection.execute(sqlalchemy.text(query_game_time))
            row = result.mappings().fetchone()
            if row:
                current_in_game_day = row['in_game_day']
                current_in_game_hour = row['in_game_hour']
            else:
                logger.error("No in-game time found in database.")
                raise ValueError("No in-game time found in database.")

            logger.info(f"In-game time: {current_in_game_day}, {current_in_game_hour}")

            # Convert wholesale_catalog to list of dicts
            wholesale_catalog_json = [barrel.dict() for barrel in wholesale_catalog]

            # Prepare and execute insert into barrel_visits
            insert_barrel_visit_query = sqlalchemy.text("""
                INSERT INTO temp_barrel_visits (wholesale_catalog, in_game_day, in_game_hour, visit_time)
                VALUES (:wholesale_catalog, :in_game_day, :in_game_hour, NOW())
                RETURNING barrel_visit_id;
            """).bindparams(bindparam('wholesale_catalog', type_=JSON))

            result = connection.execute(
                insert_barrel_visit_query,
=======
        with db.engine.begin() as conn:
            state = StateValidator.get_current_state(conn)
            total_cost = sum(b.price * b.quantity for b in barrels_delivered)
            total_ml = sum(b.ml_per_barrel * b.quantity for b in barrels_delivered)
            
            if state['gold'] < total_cost:
                raise HTTPException(status_code=400, detail="Insufficient gold")
                
            if state['total_ml'] + total_ml > state['max_ml']:
                raise HTTPException(status_code=400, detail="Insufficient ML capacity")
            
            time_id = conn.execute(
                sqlalchemy.text("""
                    SELECT game_time_id 
                    FROM current_game_time
                    ORDER BY created_at DESC 
                    LIMIT 1
                """)
            ).scalar_one()
            
            delivered = [dict(b) for b in barrels_delivered]
            
            visit_id = conn.execute(
                sqlalchemy.text("""
                    INSERT INTO barrel_visits (
                        time_id,
                        wholesale_catalog
                    )
                    VALUES (:time_id, :catalog)
                    RETURNING visit_id
                """),
>>>>>>> 86f82056
                {
                    "time_id": time_id,
                    "catalog": json.dumps(delivered)
                }
<<<<<<< HEAD
            )
            barrel_visit_id = result.scalar()
            logger.info(f"Inserted barrel_visit_id: {barrel_visit_id}")

            # Prepare insert into barrels
            insert_barrel_query = sqlalchemy.text("""
                INSERT INTO temp_barrels (barrel_visit_id, sku, ml_per_barrel, potion_type, price, quantity, in_game_day, in_game_hour)
                VALUES (:barrel_visit_id, :sku, :ml_per_barrel, :potion_type, :price, :quantity, :in_game_day, :in_game_hour)
            """).bindparams(bindparam('potion_type', type_=JSON))

            # Insert each barrel into barrels table
            for barrel in wholesale_catalog:
                connection.execute(
                    insert_barrel_query,
                    {
                        "barrel_visit_id": barrel_visit_id,
                        "sku": barrel.sku,
                        "ml_per_barrel": barrel.ml_per_barrel,
                        "potion_type": barrel.potion_type,
                        "price": barrel.price,
                        "quantity": barrel.quantity,
                        "in_game_day": current_in_game_day,
                        "in_game_hour": current_in_game_hour
                    }
                )
                logger.debug(f"Inserted barrel with SKU: {barrel.sku}")

            # Fetch current inventory and capacities
            query_inventory = """
                SELECT gold, potion_capacity_units, ml_capacity_units, red_ml, green_ml, blue_ml, dark_ml
                FROM temp_global_inventory
                WHERE id = 1;
            """
            result = connection.execute(sqlalchemy.text(query_inventory))
            global_inventory = result.mappings().fetchone()

            if not global_inventory:
                logger.error("Global inventory record not found.")
                raise HTTPException(status_code=500, detail="Global inventory record not found.")

            gold = global_inventory['gold']
            ml_capacity_units = global_inventory['ml_capacity_units']
            potion_capacity_units = global_inventory['potion_capacity_units']
            ml_inventory = {
                'red_ml': global_inventory['red_ml'],
                'green_ml': global_inventory['green_ml'],
                'blue_ml': global_inventory['blue_ml'],
                'dark_ml': global_inventory['dark_ml'],
            }

            # Fetch current potion inventory
            query_potions = """
                SELECT sku, current_quantity
                FROM temp_potions;
            """
            result = connection.execute(sqlalchemy.text(query_potions))
            potions = result.mappings().all()
            potion_inventory = {row['sku']: row['current_quantity'] for row in potions}

        # Determine future in-game day and hour (4 ticks ahead)
        future_day, future_hour = pu.Utilities.get_future_in_game_time(current_in_game_day, current_in_game_hour, ticks_ahead=4)
        logger.info(f"Future in-game time (4 ticks ahead): {future_day}, Hour: {future_hour}")

        # Determine pricing strategy
        current_strategy = pu.PotionShopLogic.determine_pricing_strategy(
            gold=gold,
            ml_capacity_units=ml_capacity_units,
            potion_capacity_units=potion_capacity_units
        )
        logger.info(f"Determined pricing strategy: {current_strategy}")

        # Get potion priorities
        potion_priorities = pu.PotionShopLogic.get_potion_priorities(
            current_day=future_day,
            current_strategy=current_strategy,
            potion_priorities=pc.POTION_PRIORITIES
        )

        # Fetch potion definitions
        potion_definitions = pc.POTION_DEFINITIONS

        # Calculate desired bottling plan (without ml adjustments)
        desired_bottling_plan = pu.PotionShopLogic.calculate_potion_bottling_plan(
            current_strategy=current_strategy,
            potion_priorities=potion_priorities,
            potion_inventory=potion_inventory,
            potion_capacity_units=potion_capacity_units,
            ml_inventory=ml_inventory,
            ml_capacity_units=ml_capacity_units,
            gold=gold,
            adjust_for_ml_inventory=False  # Get desired quantities
        )

        # Calculate adjusted bottling plan (with ml adjustments)
        bottling_plan = pu.PotionShopLogic.calculate_potion_bottling_plan(
            current_strategy=current_strategy,
            potion_priorities=potion_priorities,
            potion_inventory=potion_inventory,
            potion_capacity_units=potion_capacity_units,
            ml_inventory=ml_inventory,
            ml_capacity_units=ml_capacity_units,
            gold=gold,
            adjust_for_ml_inventory=True  # Adjust for ml_inventory
        )

        # Calculate ml needed based on desired bottling plan
        ml_needed = pu.PotionShopLogic.calculate_ml_needed_for_bottling_plan(
            bottling_plan=desired_bottling_plan,
            potion_definitions=potion_definitions
        )

        logger.debug(f"Desired bottling plan: {desired_bottling_plan}")
        logger.info(f"ML needed for desired bottling plan: {ml_needed}")

        # Decide barrels to purchase
        purchase_plan = pu.PotionShopLogic.decide_barrels_to_purchase(
            current_strategy=current_strategy,
            potion_priorities=potion_priorities,
            ml_inventory=ml_inventory,
            ml_capacity_units=ml_capacity_units,
            gold=gold,
            future_potion_needs=desired_bottling_plan,  # Use desired plan
            wholesale_catalog=[barrel.dict() for barrel in wholesale_catalog]
        )

        logger.info(f"Generated purchase plan: {purchase_plan}")

    except HTTPException as he:
        logger.error(f"HTTPException in get_wholesale_purchase_plan: {he.detail}")
        raise he
=======
            ).scalar_one()
            
            for barrel in barrels_delivered:
                BarrelManager.process_barrel_delivery(
                    conn,
                    dict(barrel),
                    time_id,
                    visit_id
                )
            
            logger.info(f"Processed barrel delivery: {total_ml}ml for {total_cost} gold")
            return {"success": True}
            
    except HTTPException:
        raise
>>>>>>> 86f82056
    except Exception as e:
        logger.error(f"Failed to process barrel delivery: {e}")
        raise HTTPException(status_code=500, detail="Failed to process delivery")<|MERGE_RESOLUTION|>--- conflicted
+++ resolved
@@ -29,74 +29,6 @@
     logger.debug(f"Processing wholesale catalog with {len(wholesale_catalog)} items")
     
     try:
-<<<<<<< HEAD
-        with db.engine.begin() as connection:
-             # Fetch current gold and ML capacity from global_inventory
-            query_inventory = """
-                SELECT gold, total_ml, ml_capacity_units
-                FROM temp_global_inventory
-                WHERE id = 1;
-            """
-            result = connection.execute(sqlalchemy.text(query_inventory))
-            inventory = result.mappings().fetchone()
-
-            if not inventory:
-                logger.error("Global inventory record not found.")
-                raise HTTPException(status_code=500, detail="Global inventory record not found.")
-
-            current_gold = inventory['gold']
-            current_total_ml = inventory['total_ml']
-            ml_capacity_units = inventory['ml_capacity_units']
-            ml_capacity_limit = ml_capacity_units * pc.ML_CAPACITY_PER_UNIT
-
-            # Calculate total gold cost (should match purchase plan)
-            total_gold_cost = sum(barrel.price * barrel.quantity for barrel in barrels_delivered)
-            logger.debug(f"Total Gold Cost for Delivery: {total_gold_cost}")
-
-            # Check if sufficient gold is available
-            if current_gold < total_gold_cost:
-                logger.error(f"Insufficient gold. Available: {current_gold}, Required: {total_gold_cost}")
-                raise HTTPException(status_code=400, detail="Insufficient gold to complete purchase.")
-
-            # Calculate total ML to add
-            total_ml_to_add = sum(barrel.ml_per_barrel * barrel.quantity for barrel in barrels_delivered)
-            total_ml_after_adding = current_total_ml + total_ml_to_add
-
-            # Check if ML capacity is sufficient
-            if total_ml_after_adding > ml_capacity_limit:
-                logger.error(f"Insufficient ML capacity. ML Capacity Limit: {ml_capacity_limit}, Total ML After Adding: {total_ml_after_adding}")
-                raise HTTPException(status_code=400, detail="Insufficient ML capacity to store delivered barrels.")
-
-            # Aggregate ML additions per color
-            ml_additions = {'red_ml': 0, 'green_ml': 0, 'blue_ml': 0, 'dark_ml': 0}
-
-            for barrel in barrels_delivered:
-                color_index = barrel.potion_type.index(1)
-                color_keys = ['red_ml', 'green_ml', 'blue_ml', 'dark_ml']
-                color_key = color_keys[color_index]
-                ml_to_add = barrel.ml_per_barrel * barrel.quantity
-                ml_additions[color_key] += ml_to_add
-                logger.debug(f"Adding {ml_to_add} of {color_key} from barrel SKU {barrel.sku}")
-
-            # Update global_inventory
-            update_inventory_query = """
-                UPDATE temp_global_inventory
-                SET red_ml = red_ml + :red_ml,
-                    green_ml = green_ml + :green_ml,
-                    blue_ml = blue_ml + :blue_ml,
-                    dark_ml = dark_ml + :dark_ml,
-                    total_ml = total_ml + :total_ml,
-                    gold = gold - :gold_spent
-                WHERE id = 1;
-            """
-            connection.execute(
-                sqlalchemy.text(update_inventory_query),
-                {
-                    **ml_additions,
-                    "total_ml": total_ml_to_add,
-                    "gold_spent": total_gold_cost
-                }
-=======
         with db.engine.begin() as conn:
             needs = [dict(need) for need in BarrelManager.get_ml_needs(conn)]
             state = StateValidator.get_current_state(conn)
@@ -105,7 +37,6 @@
                 needs,
                 [dict(b) for b in wholesale_catalog],
                 state
->>>>>>> 86f82056
             )
             
             logger.info(f"Generated purchase plan for {len(purchases)} barrels")
@@ -121,39 +52,6 @@
     logger.debug(f"Processing delivery of {len(barrels_delivered)} barrels")
     
     try:
-<<<<<<< HEAD
-        with db.engine.begin() as connection:
-            # Get current in-game day and hour
-            query_game_time = """
-                SELECT in_game_day, in_game_hour
-                FROM temp_in_game_time
-                ORDER BY created_at DESC
-                LIMIT 1;
-            """
-            result = connection.execute(sqlalchemy.text(query_game_time))
-            row = result.mappings().fetchone()
-            if row:
-                current_in_game_day = row['in_game_day']
-                current_in_game_hour = row['in_game_hour']
-            else:
-                logger.error("No in-game time found in database.")
-                raise ValueError("No in-game time found in database.")
-
-            logger.info(f"In-game time: {current_in_game_day}, {current_in_game_hour}")
-
-            # Convert wholesale_catalog to list of dicts
-            wholesale_catalog_json = [barrel.dict() for barrel in wholesale_catalog]
-
-            # Prepare and execute insert into barrel_visits
-            insert_barrel_visit_query = sqlalchemy.text("""
-                INSERT INTO temp_barrel_visits (wholesale_catalog, in_game_day, in_game_hour, visit_time)
-                VALUES (:wholesale_catalog, :in_game_day, :in_game_hour, NOW())
-                RETURNING barrel_visit_id;
-            """).bindparams(bindparam('wholesale_catalog', type_=JSON))
-
-            result = connection.execute(
-                insert_barrel_visit_query,
-=======
         with db.engine.begin() as conn:
             state = StateValidator.get_current_state(conn)
             total_cost = sum(b.price * b.quantity for b in barrels_delivered)
@@ -185,143 +83,10 @@
                     VALUES (:time_id, :catalog)
                     RETURNING visit_id
                 """),
->>>>>>> 86f82056
                 {
                     "time_id": time_id,
                     "catalog": json.dumps(delivered)
                 }
-<<<<<<< HEAD
-            )
-            barrel_visit_id = result.scalar()
-            logger.info(f"Inserted barrel_visit_id: {barrel_visit_id}")
-
-            # Prepare insert into barrels
-            insert_barrel_query = sqlalchemy.text("""
-                INSERT INTO temp_barrels (barrel_visit_id, sku, ml_per_barrel, potion_type, price, quantity, in_game_day, in_game_hour)
-                VALUES (:barrel_visit_id, :sku, :ml_per_barrel, :potion_type, :price, :quantity, :in_game_day, :in_game_hour)
-            """).bindparams(bindparam('potion_type', type_=JSON))
-
-            # Insert each barrel into barrels table
-            for barrel in wholesale_catalog:
-                connection.execute(
-                    insert_barrel_query,
-                    {
-                        "barrel_visit_id": barrel_visit_id,
-                        "sku": barrel.sku,
-                        "ml_per_barrel": barrel.ml_per_barrel,
-                        "potion_type": barrel.potion_type,
-                        "price": barrel.price,
-                        "quantity": barrel.quantity,
-                        "in_game_day": current_in_game_day,
-                        "in_game_hour": current_in_game_hour
-                    }
-                )
-                logger.debug(f"Inserted barrel with SKU: {barrel.sku}")
-
-            # Fetch current inventory and capacities
-            query_inventory = """
-                SELECT gold, potion_capacity_units, ml_capacity_units, red_ml, green_ml, blue_ml, dark_ml
-                FROM temp_global_inventory
-                WHERE id = 1;
-            """
-            result = connection.execute(sqlalchemy.text(query_inventory))
-            global_inventory = result.mappings().fetchone()
-
-            if not global_inventory:
-                logger.error("Global inventory record not found.")
-                raise HTTPException(status_code=500, detail="Global inventory record not found.")
-
-            gold = global_inventory['gold']
-            ml_capacity_units = global_inventory['ml_capacity_units']
-            potion_capacity_units = global_inventory['potion_capacity_units']
-            ml_inventory = {
-                'red_ml': global_inventory['red_ml'],
-                'green_ml': global_inventory['green_ml'],
-                'blue_ml': global_inventory['blue_ml'],
-                'dark_ml': global_inventory['dark_ml'],
-            }
-
-            # Fetch current potion inventory
-            query_potions = """
-                SELECT sku, current_quantity
-                FROM temp_potions;
-            """
-            result = connection.execute(sqlalchemy.text(query_potions))
-            potions = result.mappings().all()
-            potion_inventory = {row['sku']: row['current_quantity'] for row in potions}
-
-        # Determine future in-game day and hour (4 ticks ahead)
-        future_day, future_hour = pu.Utilities.get_future_in_game_time(current_in_game_day, current_in_game_hour, ticks_ahead=4)
-        logger.info(f"Future in-game time (4 ticks ahead): {future_day}, Hour: {future_hour}")
-
-        # Determine pricing strategy
-        current_strategy = pu.PotionShopLogic.determine_pricing_strategy(
-            gold=gold,
-            ml_capacity_units=ml_capacity_units,
-            potion_capacity_units=potion_capacity_units
-        )
-        logger.info(f"Determined pricing strategy: {current_strategy}")
-
-        # Get potion priorities
-        potion_priorities = pu.PotionShopLogic.get_potion_priorities(
-            current_day=future_day,
-            current_strategy=current_strategy,
-            potion_priorities=pc.POTION_PRIORITIES
-        )
-
-        # Fetch potion definitions
-        potion_definitions = pc.POTION_DEFINITIONS
-
-        # Calculate desired bottling plan (without ml adjustments)
-        desired_bottling_plan = pu.PotionShopLogic.calculate_potion_bottling_plan(
-            current_strategy=current_strategy,
-            potion_priorities=potion_priorities,
-            potion_inventory=potion_inventory,
-            potion_capacity_units=potion_capacity_units,
-            ml_inventory=ml_inventory,
-            ml_capacity_units=ml_capacity_units,
-            gold=gold,
-            adjust_for_ml_inventory=False  # Get desired quantities
-        )
-
-        # Calculate adjusted bottling plan (with ml adjustments)
-        bottling_plan = pu.PotionShopLogic.calculate_potion_bottling_plan(
-            current_strategy=current_strategy,
-            potion_priorities=potion_priorities,
-            potion_inventory=potion_inventory,
-            potion_capacity_units=potion_capacity_units,
-            ml_inventory=ml_inventory,
-            ml_capacity_units=ml_capacity_units,
-            gold=gold,
-            adjust_for_ml_inventory=True  # Adjust for ml_inventory
-        )
-
-        # Calculate ml needed based on desired bottling plan
-        ml_needed = pu.PotionShopLogic.calculate_ml_needed_for_bottling_plan(
-            bottling_plan=desired_bottling_plan,
-            potion_definitions=potion_definitions
-        )
-
-        logger.debug(f"Desired bottling plan: {desired_bottling_plan}")
-        logger.info(f"ML needed for desired bottling plan: {ml_needed}")
-
-        # Decide barrels to purchase
-        purchase_plan = pu.PotionShopLogic.decide_barrels_to_purchase(
-            current_strategy=current_strategy,
-            potion_priorities=potion_priorities,
-            ml_inventory=ml_inventory,
-            ml_capacity_units=ml_capacity_units,
-            gold=gold,
-            future_potion_needs=desired_bottling_plan,  # Use desired plan
-            wholesale_catalog=[barrel.dict() for barrel in wholesale_catalog]
-        )
-
-        logger.info(f"Generated purchase plan: {purchase_plan}")
-
-    except HTTPException as he:
-        logger.error(f"HTTPException in get_wholesale_purchase_plan: {he.detail}")
-        raise he
-=======
             ).scalar_one()
             
             for barrel in barrels_delivered:
@@ -337,7 +102,6 @@
             
     except HTTPException:
         raise
->>>>>>> 86f82056
     except Exception as e:
         logger.error(f"Failed to process barrel delivery: {e}")
         raise HTTPException(status_code=500, detail="Failed to process delivery")